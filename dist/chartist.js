(function (root, factory) {
  if (typeof define === 'function' && define.amd) {
    // AMD. Register as an anonymous module.
    define([], function () {
      return (root.returnExportsGlobal = factory());
    });
  } else if (typeof exports === 'object') {
    // Node. Does not work with strict CommonJS, but
    // only CommonJS-like enviroments that support module.exports,
    // like Node.
    module.exports = factory();
  } else {
    root['Chartist'] = factory();
  }
}(this, function () {

  /* Chartist.js 0.6.0
   * Copyright © 2015 Gion Kunz
   * Free to use under the WTFPL license.
   * http://www.wtfpl.net/
   */
  /**
   * The core module of Chartist that is mainly providing static functions and higher level functions for chart modules.
   *
   * @module Chartist.Core
   */
  var Chartist = {
    version: '0.6.0'
  };

  (function (window, document, Chartist) {
    'use strict';

    /**
     * Helps to simplify functional style code
     *
     * @memberof Chartist.Core
     * @param {*} n This exact value will be returned by the noop function
     * @return {*} The same value that was provided to the n parameter
     */
    Chartist.noop = function (n) {
      return n;
    };

    /**
     * Generates a-z from a number 0 to 26
     *
     * @memberof Chartist.Core
     * @param {Number} n A number from 0 to 26 that will result in a letter a-z
     * @return {String} A character from a-z based on the input number n
     */
    Chartist.alphaNumerate = function (n) {
      // Limit to a-z
      return String.fromCharCode(97 + n % 26);
    };

    /**
     * Simple recursive object extend
     *
     * @memberof Chartist.Core
     * @param {Object} target Target object where the source will be merged into
     * @param {Object...} sources This object (objects) will be merged into target and then target is returned
     * @return {Object} An object that has the same reference as target but is extended and merged with the properties of source
     */
    Chartist.extend = function (target) {
      target = target || {};

      var sources = Array.prototype.slice.call(arguments, 1);
      sources.forEach(function(source) {
        for (var prop in source) {
          if (typeof source[prop] === 'object' && !(source[prop] instanceof Array)) {
            target[prop] = Chartist.extend(target[prop], source[prop]);
          } else {
            target[prop] = source[prop];
          }
        }
      });

      return target;
    };

    /**
     * Replaces all occurrences of subStr in str with newSubStr and returns a new string.
     *
     * @param {String} str
     * @param {String} subStr
     * @param {String} newSubStr
     * @returns {String}
     */
    Chartist.replaceAll = function(str, subStr, newSubStr) {
      return str.replace(new RegExp(subStr, 'g'), newSubStr);
    };

    /**
     * Converts a string to a number while removing the unit if present. If a number is passed then this will be returned unmodified.
     *
     * @memberof Chartist.Core
     * @param {String|Number} value
     * @returns {Number} Returns the string as number or NaN if the passed length could not be converted to pixel
     */
    Chartist.stripUnit = function(value) {
      if(typeof value === 'string') {
        value = value.replace(/[^0-9\+-\.]/g, '');
      }

      return +value;
    };

    /**
     * Converts a number to a string with a unit. If a string is passed then this will be returned unmodified.
     *
     * @memberof Chartist.Core
     * @param {Number} value
     * @param {String} unit
     * @returns {String} Returns the passed number value with unit.
     */
    Chartist.ensureUnit = function(value, unit) {
      if(typeof value === 'number') {
        value = value + unit;
      }

      return value;
    };

    /**
     * This is a wrapper around document.querySelector that will return the query if it's already of type Node
     *
     * @memberof Chartist.Core
     * @param {String|Node} query The query to use for selecting a Node or a DOM node that will be returned directly
     * @return {Node}
     */
    Chartist.querySelector = function(query) {
      return query instanceof Node ? query : document.querySelector(query);
    };

    /**
     * Functional style helper to produce array with given length initialized with undefined values
     *
     * @memberof Chartist.Core
     * @param length
     * @returns {Array}
     */
    Chartist.times = function(length) {
      return Array.apply(null, new Array(length));
    };

    /**
     * Sum helper to be used in reduce functions
     *
     * @memberof Chartist.Core
     * @param previous
     * @param current
     * @returns {*}
     */
    Chartist.sum = function(previous, current) {
      return previous + current;
    };

    /**
     * Map for multi dimensional arrays where their nested arrays will be mapped in serial. The output array will have the length of the largest nested array. The callback function is called with variable arguments where each argument is the nested array value (or undefined if there are no more values).
     *
     * @memberof Chartist.Core
     * @param arr
     * @param cb
     * @returns {Array}
     */
    Chartist.serialMap = function(arr, cb) {
      var result = [],
          length = Math.max.apply(null, arr.map(function(e) {
            return e.length;
          }));

      Chartist.times(length).forEach(function(e, index) {
        var args = arr.map(function(e) {
          return e[index];
        });

        result[index] = cb.apply(null, args);
      });

      return result;
    };

    /**
     * A map with characters to escape for strings to be safely used as attribute values.
     *
     * @type {Object}
     */
    Chartist.escapingMap = {
      '&': '&amp;',
      '<': '&lt;',
      '>': '&gt;',
      '"': '&quot;',
      '\'': '&#039;'
    };

    /**
     * This function serializes arbitrary data to a string. In case of data that can't be easily converted to a string, this function will create a wrapper object and serialize the data using JSON.stringify. The outcoming string will always be escaped using Chartist.escapingMap.
     * If called with null or undefined the function will return immediately with null or undefined.
     *
     * @param {Number|String|Object} data
     * @returns {String}
     */
    Chartist.serialize = function(data) {
      if(data === null || data === undefined) {
        return data;
      } else if(typeof data === 'number') {
        data = ''+data;
      } else if(typeof data === 'object') {
        data = JSON.stringify({data: data});
      }

      return Object.keys(Chartist.escapingMap).reduce(function(result, key) {
        return Chartist.replaceAll(result, key, Chartist.escapingMap[key]);
      }, data);
    };

    /**
     * This function de-serializes a string previously serialized with Chartist.serialize. The string will always be unescaped using Chartist.escapingMap before it's returned. Based on the input value the return type can be Number, String or Object. JSON.parse is used with try / catch to see if the unescaped string can be parsed into an Object and this Object will be returned on success.
     *
     * @param {String} data
     * @returns {String|Number|Object}
     */
    Chartist.deserialize = function(data) {
      if(typeof data !== 'string') {
        return data;
      }

      data = Object.keys(Chartist.escapingMap).reduce(function(result, key) {
        return Chartist.replaceAll(result, Chartist.escapingMap[key], key);
      }, data);

      try {
        data = JSON.parse(data);
        data = data.data !== undefined ? data.data : data;
      } catch(e) {}

      return data;
    };

    /**
     * Create or reinitialize the SVG element for the chart
     *
     * @memberof Chartist.Core
     * @param {Node} container The containing DOM Node object that will be used to plant the SVG element
     * @param {String} width Set the width of the SVG element. Default is 100%
     * @param {String} height Set the height of the SVG element. Default is 100%
     * @param {String} className Specify a class to be added to the SVG element
     * @return {Object} The created/reinitialized SVG element
     */
    Chartist.createSvg = function (container, width, height, className) {
      var svg;

      width = width || '100%';
      height = height || '100%';

      // Check if there is a previous SVG element in the container that contains the Chartist XML namespace and remove it
      // Since the DOM API does not support namespaces we need to manually search the returned list http://www.w3.org/TR/selectors-api/
      Array.prototype.slice.call(container.querySelectorAll('svg')).filter(function filterChartistSvgObjects(svg) {
        return svg.getAttribute(Chartist.xmlNs.qualifiedName);
      }).forEach(function removePreviousElement(svg) {
        container.removeChild(svg);
      });

      // Create svg object with width and height or use 100% as default
      svg = new Chartist.Svg('svg').attr({
        width: width,
        height: height
      }).addClass(className).attr({
        style: 'width: ' + width + '; height: ' + height + ';'
      });

      // Add the DOM node to our container
      container.appendChild(svg._node);

      return svg;
    };

    /**
     * Convert data series into plain array
     *
     * @memberof Chartist.Core
     * @param {Object} data The series object that contains the data to be visualized in the chart
     * @return {Array} A plain array that contains the data to be visualized in the chart
     */
    Chartist.getDataArray = function (data) {
      var array = [],
        value,
        localData;

      for (var i = 0; i < data.series.length; i++) {
        // If the series array contains an object with a data property we will use the property
        // otherwise the value directly (array or number).
        // We create a copy of the original data array with Array.prototype.push.apply
        localData = typeof(data.series[i]) === 'object' && data.series[i].data !== undefined ? data.series[i].data : data.series[i];
        if(localData instanceof Array) {
          array[i] = [];
          Array.prototype.push.apply(array[i], localData);
        } else {
          array[i] = localData;
        }


        // Convert object values to numbers
        for (var j = 0; j < array[i].length; j++) {
          value = array[i][j];
          value = value.value || value;
          array[i][j] = +value;
        }
      }

      return array;
    };

    /**
     * Adds missing values at the end of the array. This array contains the data, that will be visualized in the chart
     *
     * @memberof Chartist.Core
     * @param {Array} dataArray The array that contains the data to be visualized in the chart. The array in this parameter will be modified by function.
     * @param {Number} length The length of the x-axis data array.
     * @return {Array} The array that got updated with missing values.
     */
    Chartist.normalizeDataArray = function (dataArray, length) {
      for (var i = 0; i < dataArray.length; i++) {
        if (dataArray[i].length === length) {
          continue;
        }

        for (var j = dataArray[i].length; j < length; j++) {
          dataArray[i][j] = 0;
        }
      }

      return dataArray;
    };

    /**
     * Calculate the order of magnitude for the chart scale
     *
     * @memberof Chartist.Core
     * @param {Number} value The value Range of the chart
     * @return {Number} The order of magnitude
     */
    Chartist.orderOfMagnitude = function (value) {
      return Math.floor(Math.log(Math.abs(value)) / Math.LN10);
    };

    /**
     * Project a data length into screen coordinates (pixels)
     *
     * @memberof Chartist.Core
     * @param {Object} svg The svg element for the chart
     * @param {Number} length Single data value from a series array
     * @param {Object} bounds All the values to set the bounds of the chart
     * @param {Object} options The Object that contains all the optional values for the chart
     * @return {Number} The projected data length in pixels
     */
    Chartist.projectLength = function (svg, length, bounds, options) {
      var availableHeight = Chartist.getAvailableHeight(svg, options);
      return (length / bounds.range * availableHeight);
    };

    /**
     * Get the height of the area in the chart for the data series
     *
     * @memberof Chartist.Core
     * @param {Object} svg The svg element for the chart
     * @param {Object} options The Object that contains all the optional values for the chart
     * @return {Number} The height of the area in the chart for the data series
     */
    Chartist.getAvailableHeight = function (svg, options) {
      return Math.max((Chartist.stripUnit(options.height) || svg.height()) - (options.chartPadding * 2) - options.axisX.offset, 0);
    };

    /**
     * Get highest and lowest value of data array. This Array contains the data that will be visualized in the chart.
     *
     * @memberof Chartist.Core
     * @param {Array} dataArray The array that contains the data to be visualized in the chart
     * @return {Object} An object that contains the highest and lowest value that will be visualized on the chart.
     */
    Chartist.getHighLow = function (dataArray) {
      var i,
        j,
        highLow = {
          high: -Number.MAX_VALUE,
          low: Number.MAX_VALUE
        };

      for (i = 0; i < dataArray.length; i++) {
        for (j = 0; j < dataArray[i].length; j++) {
          if (dataArray[i][j] > highLow.high) {
            highLow.high = dataArray[i][j];
          }

          if (dataArray[i][j] < highLow.low) {
            highLow.low = dataArray[i][j];
          }
        }
      }

      return highLow;
    };

    /**
     * Calculate and retrieve all the bounds for the chart and return them in one array
     *
     * @memberof Chartist.Core
     * @param {Object} svg The svg element for the chart
     * @param {Object} highLow An object containing a high and low property indicating the value range of the chart.
     * @param {Object} options The Object that contains all the optional values for the chart
     * @param {Number} referenceValue The reference value for the chart.
     * @return {Object} All the values to set the bounds of the chart
     */
    Chartist.getBounds = function (svg, highLow, options, referenceValue) {
      var i,
        newMin,
        newMax,
        bounds = {
          high: highLow.high,
          low: highLow.low
        };

      // Overrides of high / low from settings
      bounds.high = +options.high || (options.high === 0 ? 0 : bounds.high);
      bounds.low = +options.low || (options.low === 0 ? 0 : bounds.low);

      // If high and low are the same because of misconfiguration or flat data (only the same value) we need
      // to set the high or low to 0 depending on the polarity
      if(bounds.high === bounds.low) {
        // If both values are 0 we set high to 1
        if(bounds.low === 0) {
          bounds.high = 1;
        } else if(bounds.low < 0) {
          // If we have the same negative value for the bounds we set bounds.high to 0
          bounds.high = 0;
        } else {
          // If we have the same positive value for the bounds we set bounds.low to 0
          bounds.low = 0;
        }
      }

      // Overrides of high / low based on reference value, it will make sure that the invisible reference value is
      // used to generate the chart. This is useful when the chart always needs to contain the position of the
      // invisible reference value in the view i.e. for bipolar scales.
      if (referenceValue || referenceValue === 0) {
        bounds.high = Math.max(referenceValue, bounds.high);
        bounds.low = Math.min(referenceValue, bounds.low);
      }

      bounds.valueRange = bounds.high - bounds.low;
      bounds.oom = Chartist.orderOfMagnitude(bounds.valueRange);
      bounds.min = Math.floor(bounds.low / Math.pow(10, bounds.oom)) * Math.pow(10, bounds.oom);
      bounds.max = Math.ceil(bounds.high / Math.pow(10, bounds.oom)) * Math.pow(10, bounds.oom);
      bounds.range = bounds.max - bounds.min;
      bounds.step = Math.pow(10, bounds.oom);
      bounds.numberOfSteps = Math.round(bounds.range / bounds.step);

      // Optimize scale step by checking if subdivision is possible based on horizontalGridMinSpace
      // If we are already below the scaleMinSpace value we will scale up
      var length = Chartist.projectLength(svg, bounds.step, bounds, options),
        scaleUp = length < options.axisY.scaleMinSpace;

      while (true) {
        if (scaleUp && Chartist.projectLength(svg, bounds.step, bounds, options) <= options.axisY.scaleMinSpace) {
          bounds.step *= 2;
        } else if (!scaleUp && Chartist.projectLength(svg, bounds.step / 2, bounds, options) >= options.axisY.scaleMinSpace) {
          bounds.step /= 2;
        } else {
          break;
        }
      }

      // Narrow min and max based on new step
      newMin = bounds.min;
      newMax = bounds.max;
      for (i = bounds.min; i <= bounds.max; i += bounds.step) {
        if (i + bounds.step < bounds.low) {
          newMin += bounds.step;
        }

        if (i - bounds.step >= bounds.high) {
          newMax -= bounds.step;
        }
      }
      bounds.min = newMin;
      bounds.max = newMax;
      bounds.range = bounds.max - bounds.min;

      bounds.values = [];
      for (i = bounds.min; i <= bounds.max; i += bounds.step) {
        bounds.values.push(i);
      }

      return bounds;
    };

    /**
     * Calculate cartesian coordinates of polar coordinates
     *
     * @memberof Chartist.Core
     * @param {Number} centerX X-axis coordinates of center point of circle segment
     * @param {Number} centerY X-axis coordinates of center point of circle segment
     * @param {Number} radius Radius of circle segment
     * @param {Number} angleInDegrees Angle of circle segment in degrees
     * @return {Number} Coordinates of point on circumference
     */
    Chartist.polarToCartesian = function (centerX, centerY, radius, angleInDegrees) {
      var angleInRadians = (angleInDegrees - 90) * Math.PI / 180.0;

      return {
        x: centerX + (radius * Math.cos(angleInRadians)),
        y: centerY + (radius * Math.sin(angleInRadians))
      };
    };

    /**
     * Initialize chart drawing rectangle (area where chart is drawn) x1,y1 = bottom left / x2,y2 = top right
     *
     * @memberof Chartist.Core
     * @param {Object} svg The svg element for the chart
     * @param {Object} options The Object that contains all the optional values for the chart
     * @return {Object} The chart rectangles coordinates inside the svg element plus the rectangles measurements
     */
    Chartist.createChartRect = function (svg, options) {
      var yOffset = options.axisY ? options.axisY.offset : 0,
        xOffset = options.axisX ? options.axisX.offset : 0;

      return {
        x1: options.chartPadding + yOffset,
        y1: Math.max((Chartist.stripUnit(options.height) || svg.height()) - options.chartPadding - xOffset, options.chartPadding),
        x2: Math.max((Chartist.stripUnit(options.width) || svg.width()) - options.chartPadding, options.chartPadding + yOffset),
        y2: options.chartPadding,
        width: function () {
          return this.x2 - this.x1;
        },
        height: function () {
          return this.y1 - this.y2;
        }
      };
    };

    /**
     * Creates a label with text and based on support of SVG1.1 extensibility will use a foreignObject with a SPAN element or a fallback to a regular SVG text element.
     *
     * @param {Object} parent The SVG element where the label should be created as a child
     * @param {String} text The label text
     * @param {Object} attributes An object with all attributes that should be set on the label element
     * @param {String} className The class names that should be set for this element
     * @param {Boolean} supportsForeignObject If this is true then a foreignObject will be used instead of a text element
     * @returns {Object} The newly created SVG element
     */
    Chartist.createLabel = function(parent, text, attributes, className, supportsForeignObject) {
      if(supportsForeignObject) {
        var content = '<span class="' + className + '">' + text + '</span>';
        return parent.foreignObject(content, attributes);
      } else {
        return parent.elem('text', attributes, className).text(text);
      }
    };

    /**
     * Generate grid lines and labels for the x-axis into grid and labels group SVG elements
     *
     * @memberof Chartist.Core
     * @param {Object} chartRect The rectangle that sets the bounds for the chart in the svg element
     * @param {Object} data The Object that contains the data to be visualized in the chart
     * @param {Object} grid Chartist.Svg wrapper object to be filled with the grid lines of the chart
     * @param {Object} labels Chartist.Svg wrapper object to be filled with the lables of the chart
     * @param {Object} options The Object that contains all the optional values for the chart
     * @param {Object} eventEmitter The passed event emitter will be used to emit draw events for labels and gridlines
     * @param {Boolean} supportsForeignObject If this is true then a foreignObject will be used instead of a text element
     */
    Chartist.createXAxis = function (chartRect, data, grid, labels, options, eventEmitter, supportsForeignObject) {
      // Create X-Axis
      data.labels.forEach(function (value, index) {
        var interpolatedValue = options.axisX.labelInterpolationFnc(value, index),
          width = chartRect.width() / (data.labels.length - (options.fullWidth ? 1 : 0)),
          height = options.axisX.offset,
          pos = chartRect.x1 + width * index;

        // If interpolated value returns falsey (except 0) we don't draw the grid line
        if (!interpolatedValue && interpolatedValue !== 0) {
          return;
        }

        if (options.axisX.showGrid) {
          var gridElement = grid.elem('line', {
            x1: pos,
            y1: chartRect.y1,
            x2: pos,
            y2: chartRect.y2
          }, [options.classNames.grid, options.classNames.horizontal].join(' '));

          // Event for grid draw
          eventEmitter.emit('draw', {
            type: 'grid',
            axis: 'x',
            index: index,
            group: grid,
            element: gridElement,
            x1: pos,
            y1: chartRect.y1,
            x2: pos,
            y2: chartRect.y2
          });
        }

        if (options.axisX.showLabel) {
          var labelPosition = {
            x: pos + options.axisX.labelOffset.x,
            y: chartRect.y1 + options.axisX.labelOffset.y + (supportsForeignObject ? 5 : 20)
          };

          var labelElement = Chartist.createLabel(labels, '' + interpolatedValue, {
            x: labelPosition.x,
            y: labelPosition.y,
            width: width,
            height: height,
            style: 'overflow: visible;'
          }, [options.classNames.label, options.classNames.horizontal].join(' '), supportsForeignObject);

          eventEmitter.emit('draw', {
            type: 'label',
            axis: 'x',
            index: index,
            group: labels,
            element: labelElement,
            text: '' + interpolatedValue,
            x: labelPosition.x,
            y: labelPosition.y,
            width: width,
            height: height,
            // TODO: Remove in next major release
            get space() {
              window.console.warn('EventEmitter: space is deprecated, use width or height instead.');
              return this.width;
            }
          });
        }
      });
    };

    /**
     * Generate grid lines and labels for the y-axis into grid and labels group SVG elements
     *
     * @memberof Chartist.Core
     * @param {Object} chartRect The rectangle that sets the bounds for the chart in the svg element
     * @param {Object} bounds All the values to set the bounds of the chart
     * @param {Object} grid Chartist.Svg wrapper object to be filled with the grid lines of the chart
     * @param {Object} labels Chartist.Svg wrapper object to be filled with the lables of the chart
     * @param {Object} options The Object that contains all the optional values for the chart
     * @param {Object} eventEmitter The passed event emitter will be used to emit draw events for labels and gridlines
     * @param {Boolean} supportsForeignObject If this is true then a foreignObject will be used instead of a text element
     */
    Chartist.createYAxis = function (chartRect, bounds, grid, labels, options, eventEmitter, supportsForeignObject) {
      // Create Y-Axis
      bounds.values.forEach(function (value, index) {
        var interpolatedValue = options.axisY.labelInterpolationFnc(value, index),
          width = options.axisY.offset,
          height = chartRect.height() / bounds.values.length,
          pos = chartRect.y1 - height * index;

        // If interpolated value returns falsey (except 0) we don't draw the grid line
        if (!interpolatedValue && interpolatedValue !== 0) {
          return;
        }

        if (options.axisY.showGrid) {
          var gridElement = grid.elem('line', {
            x1: chartRect.x1,
            y1: pos,
            x2: chartRect.x2,
            y2: pos
          }, [options.classNames.grid, options.classNames.vertical].join(' '));

          // Event for grid draw
          eventEmitter.emit('draw', {
            type: 'grid',
            axis: 'y',
            index: index,
            group: grid,
            element: gridElement,
            x1: chartRect.x1,
            y1: pos,
            x2: chartRect.x2,
            y2: pos
          });
        }

        if (options.axisY.showLabel) {
          var labelPosition = {
            x: options.chartPadding + options.axisY.labelOffset.x + (supportsForeignObject ? -10 : 0),
            y: pos + options.axisY.labelOffset.y + (supportsForeignObject ? -15 : 0)
          };

          var labelElement = Chartist.createLabel(labels, '' + interpolatedValue, {
            x: labelPosition.x,
            y: labelPosition.y,
            width: width,
            height: height,
            style: 'overflow: visible;'
          }, [options.classNames.label, options.classNames.vertical].join(' '), supportsForeignObject);

          eventEmitter.emit('draw', {
            type: 'label',
            axis: 'y',
            index: index,
            group: labels,
            element: labelElement,
            text: '' + interpolatedValue,
            x: labelPosition.x,
            y: labelPosition.y,
            width: width,
            height: height,
            // TODO: Remove in next major release
            get space() {
              window.console.warn('EventEmitter: space is deprecated, use width or height instead.');
              return this.height;
            }
          });
        }
      });
    };

    /**
     * Determine the current point on the svg element to draw the data series
     *
     * @memberof Chartist.Core
     * @param {Object} chartRect The rectangle that sets the bounds for the chart in the svg element
     * @param {Object} bounds All the values to set the bounds of the chart
     * @param {Array} data The array that contains the data to be visualized in the chart
     * @param {Number} index The index of the current project point
     * @param {Object} options The chart options that are used to influence the calculations
     * @return {Object} The coordinates object of the current project point containing an x and y number property
     */
    Chartist.projectPoint = function (chartRect, bounds, data, index, options) {
      return {
        x: chartRect.x1 + chartRect.width() / (data.length - (data.length > 1 && options.fullWidth ? 1 : 0)) * index,
        y: chartRect.y1 - chartRect.height() * (data[index] - bounds.min) / (bounds.range + bounds.step)
      };
    };

    // TODO: With multiple media queries the handleMediaChange function is triggered too many times, only need one
    /**
     * Provides options handling functionality with callback for options changes triggered by responsive options and media query matches
     *
     * @memberof Chartist.Core
     * @param {Object} options Options set by user
     * @param {Array} responsiveOptions Optional functions to add responsive behavior to chart
     * @param {Object} eventEmitter The event emitter that will be used to emit the options changed events
     * @return {Object} The consolidated options object from the defaults, base and matching responsive options
     */
    Chartist.optionsProvider = function (options, responsiveOptions, eventEmitter) {
      var baseOptions = Chartist.extend({}, options),
        currentOptions,
        mediaQueryListeners = [],
        i;

      function updateCurrentOptions() {
        var previousOptions = currentOptions;
        currentOptions = Chartist.extend({}, baseOptions);

        if (responsiveOptions) {
          for (i = 0; i < responsiveOptions.length; i++) {
            var mql = window.matchMedia(responsiveOptions[i][0]);
            if (mql.matches) {
              currentOptions = Chartist.extend(currentOptions, responsiveOptions[i][1]);
            }
          }
        }

        if(eventEmitter) {
          eventEmitter.emit('optionsChanged', {
            previousOptions: previousOptions,
            currentOptions: currentOptions
          });
        }
      }

      function removeMediaQueryListeners() {
        mediaQueryListeners.forEach(function(mql) {
          mql.removeListener(updateCurrentOptions);
        });
      }

      if (!window.matchMedia) {
        throw 'window.matchMedia not found! Make sure you\'re using a polyfill.';
      } else if (responsiveOptions) {

        for (i = 0; i < responsiveOptions.length; i++) {
          var mql = window.matchMedia(responsiveOptions[i][0]);
          mql.addListener(updateCurrentOptions);
          mediaQueryListeners.push(mql);
        }
      }
      // Execute initially so we get the correct options
      updateCurrentOptions();

      return {
        get currentOptions() {
          return Chartist.extend({}, currentOptions);
        },
        removeMediaQueryListeners: removeMediaQueryListeners
      };
    };

    //http://schepers.cc/getting-to-the-point
    Chartist.catmullRom2bezier = function (crp, z) {
      var d = [];
      for (var i = 0, iLen = crp.length; iLen - 2 * !z > i; i += 2) {
        var p = [
          {x: +crp[i - 2], y: +crp[i - 1]},
          {x: +crp[i], y: +crp[i + 1]},
          {x: +crp[i + 2], y: +crp[i + 3]},
          {x: +crp[i + 4], y: +crp[i + 5]}
        ];
        if (z) {
          if (!i) {
            p[0] = {x: +crp[iLen - 2], y: +crp[iLen - 1]};
          } else if (iLen - 4 === i) {
            p[3] = {x: +crp[0], y: +crp[1]};
          } else if (iLen - 2 === i) {
            p[2] = {x: +crp[0], y: +crp[1]};
            p[3] = {x: +crp[2], y: +crp[3]};
          }
        } else {
          if (iLen - 4 === i) {
            p[3] = p[2];
          } else if (!i) {
            p[0] = {x: +crp[i], y: +crp[i + 1]};
          }
        }
        d.push(
          [
            (-p[0].x + 6 * p[1].x + p[2].x) / 6,
            (-p[0].y + 6 * p[1].y + p[2].y) / 6,
            (p[1].x + 6 * p[2].x - p[3].x) / 6,
            (p[1].y + 6 * p[2].y - p[3].y) / 6,
            p[2].x,
            p[2].y
          ]
        );
      }

      return d;
    };

  }(window, document, Chartist));
  ;/**
   * A very basic event module that helps to generate and catch events.
   *
   * @module Chartist.Event
   */
  /* global Chartist */
  (function (window, document, Chartist) {
    'use strict';

    Chartist.EventEmitter = function () {
      var handlers = [];

      /**
       * Add an event handler for a specific event
       *
       * @memberof Chartist.Event
       * @param {String} event The event name
       * @param {Function} handler A event handler function
       */
      function addEventHandler(event, handler) {
        handlers[event] = handlers[event] || [];
        handlers[event].push(handler);
      }

      /**
       * Remove an event handler of a specific event name or remove all event handlers for a specific event.
       *
       * @memberof Chartist.Event
       * @param {String} event The event name where a specific or all handlers should be removed
       * @param {Function} [handler] An optional event handler function. If specified only this specific handler will be removed and otherwise all handlers are removed.
       */
      function removeEventHandler(event, handler) {
        // Only do something if there are event handlers with this name existing
        if(handlers[event]) {
          // If handler is set we will look for a specific handler and only remove this
          if(handler) {
            handlers[event].splice(handlers[event].indexOf(handler), 1);
            if(handlers[event].length === 0) {
              delete handlers[event];
            }
          } else {
            // If no handler is specified we remove all handlers for this event
            delete handlers[event];
          }
        }
      }

      /**
       * Use this function to emit an event. All handlers that are listening for this event will be triggered with the data parameter.
       *
       * @memberof Chartist.Event
       * @param {String} event The event name that should be triggered
       * @param {*} data Arbitrary data that will be passed to the event handler callback functions
       */
      function emit(event, data) {
        // Only do something if there are event handlers with this name existing
        if(handlers[event]) {
          handlers[event].forEach(function(handler) {
            handler(data);
          });
        }

        // Emit event to star event handlers
        if(handlers['*']) {
          handlers['*'].forEach(function(starHandler) {
            starHandler(event, data);
          });
        }
      }

      return {
        addEventHandler: addEventHandler,
        removeEventHandler: removeEventHandler,
        emit: emit
      };
    };

  }(window, document, Chartist));
  ;/**
   * This module provides some basic prototype inheritance utilities.
   *
   * @module Chartist.Class
   */
  /* global Chartist */
  (function(window, document, Chartist) {
    'use strict';

    function listToArray(list) {
      var arr = [];
      if (list.length) {
        for (var i = 0; i < list.length; i++) {
          arr.push(list[i]);
        }
      }
      return arr;
    }

    /**
     * Method to extend from current prototype.
     *
     * @memberof Chartist.Class
     * @param {Object} properties The object that serves as definition for the prototype that gets created for the new class. This object should always contain a constructor property that is the desired constructor for the newly created class.
     * @param {Object} [superProtoOverride] By default extens will use the current class prototype or Chartist.class. With this parameter you can specify any super prototype that will be used.
     * @returns {Function} Constructor function of the new class
     *
     * @example
     * var Fruit = Class.extend({
       * color: undefined,
       *   sugar: undefined,
       *
       *   constructor: function(color, sugar) {
       *     this.color = color;
       *     this.sugar = sugar;
       *   },
       *
       *   eat: function() {
       *     this.sugar = 0;
       *     return this;
       *   }
       * });
     *
     * var Banana = Fruit.extend({
       *   length: undefined,
       *
       *   constructor: function(length, sugar) {
       *     Banana.super.constructor.call(this, 'Yellow', sugar);
       *     this.length = length;
       *   }
       * });
     *
     * var banana = new Banana(20, 40);
     * console.log('banana instanceof Fruit', banana instanceof Fruit);
     * console.log('Fruit is prototype of banana', Fruit.prototype.isPrototypeOf(banana));
     * console.log('bananas prototype is Fruit', Object.getPrototypeOf(banana) === Fruit.prototype);
     * console.log(banana.sugar);
     * console.log(banana.eat().sugar);
     * console.log(banana.color);
     */
    function extend(properties, superProtoOverride) {
      var superProto = superProtoOverride || this.prototype || Chartist.Class;
      var proto = Object.create(superProto);

      Chartist.Class.cloneDefinitions(proto, properties);

      var constr = function() {
        var fn = proto.constructor || function () {},
          instance;

        // If this is linked to the Chartist namespace the constructor was not called with new
        // To provide a fallback we will instantiate here and return the instance
        instance = this === Chartist ? Object.create(proto) : this;
        fn.apply(instance, Array.prototype.slice.call(arguments, 0));

        // If this constructor was not called with new we need to return the instance
        // This will not harm when the constructor has been called with new as the returned value is ignored
        return instance;
      };

      constr.prototype = proto;
      constr.super = superProto;
      constr.extend = this.extend;

      return constr;
    }

    /**
     * Creates a mixin from multiple super prototypes.
     *
     * @memberof Chartist.Class
     * @param {Array} mixProtoArr An array of super prototypes or an array of super prototype constructors.
     * @param {Object} properties The object that serves as definition for the prototype that gets created for the new class. This object should always contain a constructor property that is the desired constructor for the newly created class.
     * @returns {Function} Constructor function of the newly created mixin class
     *
     * @example
     * var Fruit = Class.extend({
       * color: undefined,
       *   sugar: undefined,
       *
       *   constructor: function(color, sugar) {
       *     this.color = color;
       *     this.sugar = sugar;
       *   },
       *
       *   eat: function() {
       *     this.sugar = 0;
       *     return this;
       *   }
       * });
     *
     * var Banana = Fruit.extend({
       *   length: undefined,
       *
       *   constructor: function(length, sugar) {
       *     Banana.super.constructor.call(this, 'Yellow', sugar);
       *     this.length = length;
       *   }
       * });
     *
     * var banana = new Banana(20, 40);
     * console.log('banana instanceof Fruit', banana instanceof Fruit);
     * console.log('Fruit is prototype of banana', Fruit.prototype.isPrototypeOf(banana));
     * console.log('bananas prototype is Fruit', Object.getPrototypeOf(banana) === Fruit.prototype);
     * console.log(banana.sugar);
     * console.log(banana.eat().sugar);
     * console.log(banana.color);
     *
     *
     * var KCal = Class.extend({
       *   sugar: 0,
       *
       *   constructor: function(sugar) {
       *     this.sugar = sugar;
       *   },
       *
       *   get kcal() {
       *     return [this.sugar * 4, 'kcal'].join('');
       *   }
       * });
     *
     *      var Nameable = Class.extend({
       *   name: undefined,
       *
       *   constructor: function(name) {
       *     this.name = name;
       *   }
       * });
     *
     * var NameableKCalBanana = Class.mix([Banana, KCal, Nameable], {
       *   constructor: function(name, length, sugar) {
       *     Nameable.prototype.constructor.call(this, name);
       *     Banana.prototype.constructor.call(this, length, sugar);
       *   },
       *
       *   toString: function() {
       *     return [this.name, 'with', this.length + 'cm', 'and', this.kcal].join(' ');
       *   }
       * });
     *
     *
     *
     * var banana = new Banana(20, 40);
     * console.log('banana instanceof Fruit', banana instanceof Fruit);
     * console.log('Fruit is prototype of banana', Fruit.prototype.isPrototypeOf(banana));
     * console.log('bananas prototype is Fruit', Object.getPrototypeOf(banana) === Fruit.prototype);
     * console.log(banana.sugar);
     * console.log(banana.eat().sugar);
     * console.log(banana.color);
     *
     * var superBanana = new NameableKCalBanana('Super Mixin Banana', 30, 80);
     * console.log(superBanana.toString());
     *
     */
    function mix(mixProtoArr, properties) {
      if(this !== Chartist.Class) {
        throw new Error('Chartist.Class.mix should only be called on the type and never on an instance!');
      }

      // Make sure our mixin prototypes are the class objects and not the constructors
      var superPrototypes = [{}]
        .concat(mixProtoArr)
        .map(function (prototype) {
          return prototype instanceof Function ? prototype.prototype : prototype;
        });

      var mixedSuperProto = Chartist.Class.cloneDefinitions.apply(undefined, superPrototypes);
      // Delete the constructor if present because we don't want to invoke a constructor on a mixed prototype
      delete mixedSuperProto.constructor;
      return this.extend(properties, mixedSuperProto);
    }

    // Variable argument list clones args > 0 into args[0] and retruns modified args[0]
    function cloneDefinitions() {
      var args = listToArray(arguments);
      var target = args[0];

      args.splice(1, args.length - 1).forEach(function (source) {
        Object.getOwnPropertyNames(source).forEach(function (propName) {
          // If this property already exist in target we delete it first
          delete target[propName];
          // Define the property with the descriptor from source
          Object.defineProperty(target, propName,
            Object.getOwnPropertyDescriptor(source, propName));
        });
      });

      return target;
    }

    Chartist.Class = {
      extend: extend,
      mix: mix,
      cloneDefinitions: cloneDefinitions
    };

  }(window, document, Chartist));
  ;/**
   * Base for all chart types. The methods in Chartist.Base are inherited to all chart types.
   *
   * @module Chartist.Base
   */
  /* global Chartist */
  (function(window, document, Chartist) {
    'use strict';

    // TODO: Currently we need to re-draw the chart on window resize. This is usually very bad and will affect performance.
    // This is done because we can't work with relative coordinates when drawing the chart because SVG Path does not
    // work with relative positions yet. We need to check if we can do a viewBox hack to switch to percentage.
    // See http://mozilla.6506.n7.nabble.com/Specyfing-paths-with-percentages-unit-td247474.html
    // Update: can be done using the above method tested here: http://codepen.io/gionkunz/pen/KDvLj
    // The problem is with the label offsets that can't be converted into percentage and affecting the chart container
    /**
     * Updates the chart which currently does a full reconstruction of the SVG DOM
     *
     * @param {Object} [data] Optional data you'd like to set for the chart before it will update. If not specified the update method will use the data that is already configured with the chart.
     * @param {Object} [options] Optional options you'd like to add to the previous options for the chart before it will update. If not specified the update method will use the options that have been already configured with the chart.
     * @memberof Chartist.Base
     */
    function update(data, options) {
      if(data) {
        this.data = data;
        // Event for data transformation that allows to manipulate the data before it gets rendered in the charts
        this.eventEmitter.emit('data', {
          type: 'update',
          data: this.data
        });
      }

      if(options) {
        this.options = Chartist.extend({}, this.options, options);
        this.optionsProvider.removeMediaQueryListeners();
        this.optionsProvider = Chartist.optionsProvider(this.options, this.responsiveOptions, this.eventEmitter);
      }

      this.createChart(this.optionsProvider.currentOptions);
      return this;
    }

    /**
     * This method can be called on the API object of each chart and will un-register all event listeners that were added to other components. This currently includes a window.resize listener as well as media query listeners if any responsive options have been provided. Use this function if you need to destroy and recreate Chartist charts dynamically.
     *
     * @memberof Chartist.Base
     */
    function detach() {
      window.removeEventListener('resize', this.resizeListener);
      this.optionsProvider.removeMediaQueryListeners();
      return this;
    }

    /**
     * Use this function to register event handlers. The handler callbacks are synchronous and will run in the main thread rather than the event loop.
     *
     * @memberof Chartist.Base
     * @param {String} event Name of the event. Check the examples for supported events.
     * @param {Function} handler The handler function that will be called when an event with the given name was emitted. This function will receive a data argument which contains event data. See the example for more details.
     */
    function on(event, handler) {
      this.eventEmitter.addEventHandler(event, handler);
      return this;
    }

    /**
     * Use this function to un-register event handlers. If the handler function parameter is omitted all handlers for the given event will be un-registered.
     *
     * @memberof Chartist.Base
     * @param {String} event Name of the event for which a handler should be removed
     * @param {Function} [handler] The handler function that that was previously used to register a new event handler. This handler will be removed from the event handler list. If this parameter is omitted then all event handlers for the given event are removed from the list.
     */
    function off(event, handler) {
      this.eventEmitter.removeEventHandler(event, handler);
      return this;
    }

    function initialize() {
      // Add window resize listener that re-creates the chart
      window.addEventListener('resize', this.resizeListener);

      // Obtain current options based on matching media queries (if responsive options are given)
      // This will also register a listener that is re-creating the chart based on media changes
      this.optionsProvider = Chartist.optionsProvider(this.options, this.responsiveOptions, this.eventEmitter);

      // Before the first chart creation we need to register us with all plugins that are configured
      // Initialize all relevant plugins with our chart object and the plugin options specified in the config
      if(this.options.plugins) {
        this.options.plugins.forEach(function(plugin) {
          if(plugin instanceof Array) {
            plugin[0](this, plugin[1]);
          } else {
            plugin(this);
          }
        }.bind(this));
      }

      // Create the first chart
      this.createChart(this.optionsProvider.currentOptions);

      // As chart is initialized from the event loop now we can reset our timeout reference
      // This is important if the chart gets initialized on the same element twice
      this.initializeTimeoutId = undefined;
    }

    /**
     * Constructor of chart base class.
     *
     * @param query
     * @param data
     * @param options
     * @param responsiveOptions
     * @constructor
     */
    function Base(query, data, options, responsiveOptions) {
      this.container = Chartist.querySelector(query);
      this.data = data;
      this.options = options;
      this.responsiveOptions = responsiveOptions;
      this.eventEmitter = Chartist.EventEmitter();
      this.supportsForeignObject = Chartist.Svg.isSupported('Extensibility');
      this.supportsAnimations = Chartist.Svg.isSupported('AnimationEventsAttribute');
      this.resizeListener = function resizeListener(){
        this.update();
      }.bind(this);

      // Event for data transformation that allows to manipulate the data before it gets rendered in the charts
      this.eventEmitter.emit('data', {
        type: 'initial',
        data: this.data
      });

      if(this.container) {
        // If chartist was already initialized in this container we are detaching all event listeners first
        if(this.container.__chartist__) {
          if(this.container.__chartist__.initializeTimeoutId) {
            // If the initializeTimeoutId is still set we can safely assume that the initialization function has not
            // been called yet from the event loop. Therefore we should cancel the timeout and don't need to detach
            window.clearTimeout(this.container.__chartist__.initializeTimeoutId);
          } else {
            // The timeout reference has already been reset which means we need to detach the old chart first
            this.container.__chartist__.detach();
          }
        }

        this.container.__chartist__ = this;
      }

      // Using event loop for first draw to make it possible to register event listeners in the same call stack where
      // the chart was created.
      this.initializeTimeoutId = setTimeout(initialize.bind(this), 0);
    }

    // Creating the chart base class
    Chartist.Base = Chartist.Class.extend({
      constructor: Base,
      optionsProvider: undefined,
      container: undefined,
      svg: undefined,
      eventEmitter: undefined,
      createChart: function() {
        throw new Error('Base chart type can\'t be instantiated!');
      },
      update: update,
      detach: detach,
      on: on,
      off: off,
      version: Chartist.version,
      supportsForeignObject: false
    });

  }(window, document, Chartist));
  ;/**
   * Chartist SVG module for simple SVG DOM abstraction
   *
   * @module Chartist.Svg
   */
  /* global Chartist */
  (function(window, document, Chartist) {
    'use strict';

    var svgNs = 'http://www.w3.org/2000/svg',
      xmlNs = 'http://www.w3.org/2000/xmlns/',
      xhtmlNs = 'http://www.w3.org/1999/xhtml';

    Chartist.xmlNs = {
      qualifiedName: 'xmlns:ct',
      prefix: 'ct',
      uri: 'http://gionkunz.github.com/chartist-js/ct'
    };

    /**
     * Chartist.Svg creates a new SVG object wrapper with a starting element. You can use the wrapper to fluently create sub-elements and modify them.
     *
     * @memberof Chartist.Svg
     * @constructor
     * @param {String|SVGElement} name The name of the SVG element to create or an SVG dom element which should be wrapped into Chartist.Svg
     * @param {Object} attributes An object with properties that will be added as attributes to the SVG element that is created. Attributes with undefined values will not be added.
     * @param {String} className This class or class list will be added to the SVG element
     * @param {Object} parent The parent SVG wrapper object where this newly created wrapper and it's element will be attached to as child
     * @param {Boolean} insertFirst If this param is set to true in conjunction with a parent element the newly created element will be added as first child element in the parent element
     */
    function Svg(name, attributes, className, parent, insertFirst) {
      // If Svg is getting called with an SVG element we just return the wrapper
      if(name instanceof SVGElement) {
        this._node = name;
      } else {
        this._node = document.createElementNS(svgNs, name);

        // If this is an SVG element created then custom namespace
        if(name === 'svg') {
          this._node.setAttributeNS(xmlNs, Chartist.xmlNs.qualifiedName, Chartist.xmlNs.uri);
        }

        if(attributes) {
          this.attr(attributes);
        }

        if(className) {
          this.addClass(className);
        }

        if(parent) {
          if (insertFirst && parent._node.firstChild) {
            parent._node.insertBefore(this._node, parent._node.firstChild);
          } else {
            parent._node.appendChild(this._node);
          }
        }
      }
    }

    /**
     * Set attributes on the current SVG element of the wrapper you're currently working on.
     *
     * @memberof Chartist.Svg
     * @param {Object|String} attributes An object with properties that will be added as attributes to the SVG element that is created. Attributes with undefined values will not be added. If this parameter is a String then the function is used as a getter and will return the attribute value.
     * @param {String} ns If specified, the attributes will be set as namespace attributes with ns as prefix.
     * @returns {Object|String} The current wrapper object will be returned so it can be used for chaining or the attribute value if used as getter function.
     */
    function attr(attributes, ns) {
      if(typeof attributes === 'string') {
        if(ns) {
          return this._node.getAttributeNS(ns, attributes);
        } else {
          return this._node.getAttribute(attributes);
        }
      }

      Object.keys(attributes).forEach(function(key) {
        // If the attribute value is undefined we can skip this one
        if(attributes[key] === undefined) {
          return;
        }

        if(ns) {
          this._node.setAttributeNS(ns, [Chartist.xmlNs.prefix, ':', key].join(''), attributes[key]);
        } else {
          this._node.setAttribute(key, attributes[key]);
        }
      }.bind(this));

      return this;
    }

    /**
     * Create a new SVG element whose wrapper object will be selected for further operations. This way you can also create nested groups easily.
     *
     * @memberof Chartist.Svg
     * @param {String} name The name of the SVG element that should be created as child element of the currently selected element wrapper
     * @param {Object} [attributes] An object with properties that will be added as attributes to the SVG element that is created. Attributes with undefined values will not be added.
     * @param {String} [className] This class or class list will be added to the SVG element
     * @param {Boolean} [insertFirst] If this param is set to true in conjunction with a parent element the newly created element will be added as first child element in the parent element
     * @returns {Chartist.Svg} Returns a Chartist.Svg wrapper object that can be used to modify the containing SVG data
     */
    function elem(name, attributes, className, insertFirst) {
      return new Chartist.Svg(name, attributes, className, this, insertFirst);
    }

    /**
     * Returns the parent Chartist.SVG wrapper object
     *
     * @returns {Chartist.Svg} Returns a Chartist.Svg wrapper around the parent node of the current node. If the parent node is not existing or it's not an SVG node then this function will return null.
     */
    function parent() {
      return this._node.parentNode instanceof SVGElement ? new Chartist.Svg(this._node.parentNode) : null;
    }

    /**
     * This method returns a Chartist.Svg wrapper around the root SVG element of the current tree.
     *
     * @returns {Chartist.Svg} The root SVG element wrapped in a Chartist.Svg element
     */
    function root() {
      var node = this._node;
      while(node.nodeName !== 'svg') {
        node = node.parentNode;
      }
      return new Chartist.Svg(node);
    }

    /**
     * Find the first child SVG element of the current element that matches a CSS selector. The returned object is a Chartist.Svg wrapper.
     *
     * @param {String} selector A CSS selector that is used to query for child SVG elements
     * @returns {Chartist.Svg} The SVG wrapper for the element found or null if no element was found
     */
    function querySelector(selector) {
      var foundNode = this._node.querySelector(selector);
      return foundNode ? new Chartist.Svg(foundNode) : null;
    }

    /**
     * Find the all child SVG elements of the current element that match a CSS selector. The returned object is a Chartist.Svg.List wrapper.
     *
     * @param {String} selector A CSS selector that is used to query for child SVG elements
     * @returns {Chartist.Svg.List} The SVG wrapper list for the element found or null if no element was found
     */
    function querySelectorAll(selector) {
      var foundNodes = this._node.querySelectorAll(selector);
      return foundNodes.length ? new Chartist.Svg.List(foundNodes) : null;
    }

    /**
     * This method creates a foreignObject (see https://developer.mozilla.org/en-US/docs/Web/SVG/Element/foreignObject) that allows to embed HTML content into a SVG graphic. With the help of foreignObjects you can enable the usage of regular HTML elements inside of SVG where they are subject for SVG positioning and transformation but the Browser will use the HTML rendering capabilities for the containing DOM.
     *
     * @memberof Chartist.Svg
     * @param {Node|String} content The DOM Node, or HTML string that will be converted to a DOM Node, that is then placed into and wrapped by the foreignObject
     * @param {String} [attributes] An object with properties that will be added as attributes to the foreignObject element that is created. Attributes with undefined values will not be added.
     * @param {String} [className] This class or class list will be added to the SVG element
     * @param {Boolean} [insertFirst] Specifies if the foreignObject should be inserted as first child
     * @returns {Chartist.Svg} New wrapper object that wraps the foreignObject element
     */
    function foreignObject(content, attributes, className, insertFirst) {
      // If content is string then we convert it to DOM
      // TODO: Handle case where content is not a string nor a DOM Node
      if(typeof content === 'string') {
        var container = document.createElement('div');
        container.innerHTML = content;
        content = container.firstChild;
      }

      // Adding namespace to content element
      content.setAttribute('xmlns', xhtmlNs);

      // Creating the foreignObject without required extension attribute (as described here
      // http://www.w3.org/TR/SVG/extend.html#ForeignObjectElement)
      var fnObj = this.elem('foreignObject', attributes, className, insertFirst);

      // Add content to foreignObjectElement
      fnObj._node.appendChild(content);

      return fnObj;
    }

    /**
     * This method adds a new text element to the current Chartist.Svg wrapper.
     *
     * @memberof Chartist.Svg
     * @param {String} t The text that should be added to the text element that is created
     * @returns {Chartist.Svg} The same wrapper object that was used to add the newly created element
     */
    function text(t) {
      this._node.appendChild(document.createTextNode(t));
      return this;
    }

    /**
     * This method will clear all child nodes of the current wrapper object.
     *
     * @memberof Chartist.Svg
     * @returns {Chartist.Svg} The same wrapper object that got emptied
     */
    function empty() {
      while (this._node.firstChild) {
        this._node.removeChild(this._node.firstChild);
      }

      return this;
    }

    /**
     * This method will cause the current wrapper to remove itself from its parent wrapper. Use this method if you'd like to get rid of an element in a given DOM structure.
     *
     * @memberof Chartist.Svg
     * @returns {Chartist.Svg} The parent wrapper object of the element that got removed
     */
    function remove() {
      this._node.parentNode.removeChild(this._node);
      return this.parent();
    }

    /**
     * This method will replace the element with a new element that can be created outside of the current DOM.
     *
     * @memberof Chartist.Svg
     * @param {Chartist.Svg} newElement The new Chartist.Svg object that will be used to replace the current wrapper object
     * @returns {Chartist.Svg} The wrapper of the new element
     */
    function replace(newElement) {
      this._node.parentNode.replaceChild(newElement._node, this._node);
      return newElement;
    }

    /**
     * This method will append an element to the current element as a child.
     *
     * @memberof Chartist.Svg
     * @param {Chartist.Svg} element The Chartist.Svg element that should be added as a child
     * @param {Boolean} [insertFirst] Specifies if the element should be inserted as first child
     * @returns {Chartist.Svg} The wrapper of the appended object
     */
    function append(element, insertFirst) {
      if(insertFirst && this._node.firstChild) {
        this._node.insertBefore(element._node, this._node.firstChild);
      } else {
        this._node.appendChild(element._node);
      }

      return this;
    }

    /**
     * Returns an array of class names that are attached to the current wrapper element. This method can not be chained further.
     *
     * @memberof Chartist.Svg
     * @returns {Array} A list of classes or an empty array if there are no classes on the current element
     */
    function classes() {
      return this._node.getAttribute('class') ? this._node.getAttribute('class').trim().split(/\s+/) : [];
    }

    /**
     * Adds one or a space separated list of classes to the current element and ensures the classes are only existing once.
     *
     * @memberof Chartist.Svg
     * @param {String} names A white space separated list of class names
     * @returns {Chartist.Svg} The wrapper of the current element
     */
    function addClass(names) {
      this._node.setAttribute('class',
        this.classes(this._node)
          .concat(names.trim().split(/\s+/))
          .filter(function(elem, pos, self) {
            return self.indexOf(elem) === pos;
          }).join(' ')
      );

      return this;
    }

    /**
     * Removes one or a space separated list of classes from the current element.
     *
     * @memberof Chartist.Svg
     * @param {String} names A white space separated list of class names
     * @returns {Chartist.Svg} The wrapper of the current element
     */
    function removeClass(names) {
      var removedClasses = names.trim().split(/\s+/);

      this._node.setAttribute('class', this.classes(this._node).filter(function(name) {
        return removedClasses.indexOf(name) === -1;
      }).join(' '));

      return this;
    }

    /**
     * Removes all classes from the current element.
     *
     * @memberof Chartist.Svg
     * @returns {Chartist.Svg} The wrapper of the current element
     */
    function removeAllClasses() {
      this._node.setAttribute('class', '');

      return this;
    }

    /**
     * Get element height with fallback to svg BoundingBox or parent container dimensions:
     * See [bugzilla.mozilla.org](https://bugzilla.mozilla.org/show_bug.cgi?id=530985)
     *
     * @memberof Chartist.Svg
     * @return {Number} The elements height in pixels
     */
    function height() {
      return this._node.clientHeight || Math.round(this._node.getBBox().height) || this._node.parentNode.clientHeight;
    }

    /**
     * Get element width with fallback to svg BoundingBox or parent container dimensions:
     * See [bugzilla.mozilla.org](https://bugzilla.mozilla.org/show_bug.cgi?id=530985)
     *
     * @memberof Chartist.Core
     * @return {Number} The elements width in pixels
     */
    function width() {
      return this._node.clientWidth || Math.round(this._node.getBBox().width) || this._node.parentNode.clientWidth;
    }

    /**
     * The animate function lets you animate the current element with SMIL animations. You can add animations for multiple attributes at the same time by using an animation definition object. This object should contain SMIL animation attributes. Please refer to http://www.w3.org/TR/SVG/animate.html for a detailed specification about the available animation attributes. Additionally an easing property can be passed in the animation definition object. This can be a string with a name of an easing function in `Chartist.Svg.Easing` or an array with four numbers specifying a cubic Bézier curve.
     * **An animations object could look like this:**
     * ```javascript
     * element.animate({
     *   opacity: {
     *     dur: 1000,
     *     from: 0,
     *     to: 1
     *   },
     *   x1: {
     *     dur: '1000ms',
     *     from: 100,
     *     to: 200,
     *     easing: 'easeOutQuart'
     *   },
     *   y1: {
     *     dur: '2s',
     *     from: 0,
     *     to: 100
     *   }
     * });
     * ```
     * **Automatic unit conversion**
     * For the `dur` and the `begin` animate attribute you can also omit a unit by passing a number. The number will automatically be converted to milli seconds.
     * **Guided mode**
     * The default behavior of SMIL animations with offset using the `begin` attribute is that the attribute will keep it's original value until the animation starts. Mostly this behavior is not desired as you'd like to have your element attributes already initialized with the animation `from` value even before the animation starts. Also if you don't specify `fill="freeze"` on an animate element or if you delete the animation after it's done (which is done in guided mode) the attribute will switch back to the initial value. This behavior is also not desired when performing simple one-time animations. For one-time animations you'd want to trigger animations immediately instead of relative to the document begin time. That's why in guided mode Chartist.Svg will also use the `begin` property to schedule a timeout and manually start the animation after the timeout. If you're using multiple SMIL definition objects for an attribute (in an array), guided mode will be disabled for this attribute, even if you explicitly enabled it.
     * If guided mode is enabled the following behavior is added:
     * - Before the animation starts (even when delayed with `begin`) the animated attribute will be set already to the `from` value of the animation
     * - `begin` is explicitly set to `indefinite` so it can be started manually without relying on document begin time (creation)
     * - The animate element will be forced to use `fill="freeze"`
     * - The animation will be triggered with `beginElement()` in a timeout where `begin` of the definition object is interpreted in milli seconds. If no `begin` was specified the timeout is triggered immediately.
     * - After the animation the element attribute value will be set to the `to` value of the animation
     * - The animate element is deleted from the DOM
     *
     * @memberof Chartist.Svg
     * @param {Object} animations An animations object where the property keys are the attributes you'd like to animate. The properties should be objects again that contain the SMIL animation attributes (usually begin, dur, from, and to). The property begin and dur is auto converted (see Automatic unit conversion). You can also schedule multiple animations for the same attribute by passing an Array of SMIL definition objects. Attributes that contain an array of SMIL definition objects will not be executed in guided mode.
     * @param {Boolean} guided Specify if guided mode should be activated for this animation (see Guided mode). If not otherwise specified, guided mode will be activated.
     * @param {Object} eventEmitter If specified, this event emitter will be notified when an animation starts or ends.
     * @returns {Chartist.Svg} The current element where the animation was added
     */
    function animate(animations, guided, eventEmitter) {
      if(guided === undefined) {
        guided = true;
      }

      Object.keys(animations).forEach(function createAnimateForAttributes(attribute) {

        function createAnimate(animationDefinition, guided) {
          var attributeProperties = {},
            animate,
            timeout,
            easing;

          // Check if an easing is specified in the definition object and delete it from the object as it will not
          // be part of the animate element attributes.
          if(animationDefinition.easing) {
            // If already an easing Bézier curve array we take it or we lookup a easing array in the Easing object
            easing = animationDefinition.easing instanceof Array ?
              animationDefinition.easing :
              Chartist.Svg.Easing[animationDefinition.easing];
            delete animationDefinition.easing;
          }

          // If numeric dur or begin was provided we assume milli seconds
          animationDefinition.begin = Chartist.ensureUnit(animationDefinition.begin, 'ms');
          animationDefinition.dur = Chartist.ensureUnit(animationDefinition.dur, 'ms');

          if(easing) {
            animationDefinition.calcMode = 'spline';
            animationDefinition.keySplines = easing.join(' ');
            animationDefinition.keyTimes = '0;1';
          }

          // Adding "fill: freeze" if we are in guided mode and set initial attribute values
          if(guided) {
            animationDefinition.fill = 'freeze';
            // Animated property on our element should already be set to the animation from value in guided mode
            attributeProperties[attribute] = animationDefinition.from;
            this.attr(attributeProperties);

            // In guided mode we also set begin to indefinite so we can trigger the start manually and put the begin
            // which needs to be in ms aside
            timeout = Chartist.stripUnit(animationDefinition.begin || 0);
            animationDefinition.begin = 'indefinite';
          }

          animate = this.elem('animate', Chartist.extend({
            attributeName: attribute
          }, animationDefinition));

          if(guided) {
            // If guided we take the value that was put aside in timeout and trigger the animation manually with a timeout
            setTimeout(function() {
              // If beginElement fails we set the animated attribute to the end position and remove the animate element
              // This happens if the SMIL ElementTimeControl interface is not supported or any other problems occured in
              // the browser. (Currently FF 34 does not support animate elements in foreignObjects)
              try {
                animate._node.beginElement();
              } catch(err) {
                // Set animated attribute to current animated value
                attributeProperties[attribute] = animationDefinition.to;
                this.attr(attributeProperties);
                // Remove the animate element as it's no longer required
                animate.remove();
              }
            }.bind(this), timeout);
          }

          if(eventEmitter) {
            animate._node.addEventListener('beginEvent', function handleBeginEvent() {
              eventEmitter.emit('animationBegin', {
                element: this,
                animate: animate._node,
                params: animationDefinition
              });
            }.bind(this));
          }

          animate._node.addEventListener('endEvent', function handleEndEvent() {
            if(eventEmitter) {
              eventEmitter.emit('animationEnd', {
                element: this,
                animate: animate._node,
                params: animationDefinition
              });
            }

            if(guided) {
              // Set animated attribute to current animated value
              attributeProperties[attribute] = animationDefinition.to;
              this.attr(attributeProperties);
              // Remove the animate element as it's no longer required
              animate.remove();
            }
          }.bind(this));
        }

        // If current attribute is an array of definition objects we create an animate for each and disable guided mode
        if(animations[attribute] instanceof Array) {
          animations[attribute].forEach(function(animationDefinition) {
            createAnimate.bind(this)(animationDefinition, false);
          }.bind(this));
        } else {
          createAnimate.bind(this)(animations[attribute], guided);
        }

      }.bind(this));

      return this;
    }

    Chartist.Svg = Chartist.Class.extend({
      constructor: Svg,
      attr: attr,
      elem: elem,
      parent: parent,
      root: root,
      querySelector: querySelector,
      querySelectorAll: querySelectorAll,
      foreignObject: foreignObject,
      text: text,
      empty: empty,
      remove: remove,
      replace: replace,
      append: append,
      classes: classes,
      addClass: addClass,
      removeClass: removeClass,
      removeAllClasses: removeAllClasses,
      height: height,
      width: width,
      animate: animate
    });

    /**
     * This method checks for support of a given SVG feature like Extensibility, SVG-animation or the like. Check http://www.w3.org/TR/SVG11/feature for a detailed list.
     *
     * @memberof Chartist.Svg
     * @param {String} feature The SVG 1.1 feature that should be checked for support.
     * @returns {Boolean} True of false if the feature is supported or not
     */
    Chartist.Svg.isSupported = function(feature) {
      return document.implementation.hasFeature('www.http://w3.org/TR/SVG11/feature#' + feature, '1.1');
    };

    /**
     * This Object contains some standard easing cubic bezier curves. Then can be used with their name in the `Chartist.Svg.animate`. You can also extend the list and use your own name in the `animate` function. Click the show code button to see the available bezier functions.
     *
     * @memberof Chartist.Svg
     */
    var easingCubicBeziers = {
      easeInSine: [0.47, 0, 0.745, 0.715],
      easeOutSine: [0.39, 0.575, 0.565, 1],
      easeInOutSine: [0.445, 0.05, 0.55, 0.95],
      easeInQuad: [0.55, 0.085, 0.68, 0.53],
      easeOutQuad: [0.25, 0.46, 0.45, 0.94],
      easeInOutQuad: [0.455, 0.03, 0.515, 0.955],
      easeInCubic: [0.55, 0.055, 0.675, 0.19],
      easeOutCubic: [0.215, 0.61, 0.355, 1],
      easeInOutCubic: [0.645, 0.045, 0.355, 1],
      easeInQuart: [0.895, 0.03, 0.685, 0.22],
      easeOutQuart: [0.165, 0.84, 0.44, 1],
      easeInOutQuart: [0.77, 0, 0.175, 1],
      easeInQuint: [0.755, 0.05, 0.855, 0.06],
      easeOutQuint: [0.23, 1, 0.32, 1],
      easeInOutQuint: [0.86, 0, 0.07, 1],
      easeInExpo: [0.95, 0.05, 0.795, 0.035],
      easeOutExpo: [0.19, 1, 0.22, 1],
      easeInOutExpo: [1, 0, 0, 1],
      easeInCirc: [0.6, 0.04, 0.98, 0.335],
      easeOutCirc: [0.075, 0.82, 0.165, 1],
      easeInOutCirc: [0.785, 0.135, 0.15, 0.86],
      easeInBack: [0.6, -0.28, 0.735, 0.045],
      easeOutBack: [0.175, 0.885, 0.32, 1.275],
      easeInOutBack: [0.68, -0.55, 0.265, 1.55]
    };

    Chartist.Svg.Easing = easingCubicBeziers;

    /**
     * This helper class is to wrap multiple `Chartist.Svg` elements into a list where you can call the `Chartist.Svg` functions on all elements in the list with one call. This is helpful when you'd like to perform calls with `Chartist.Svg` on multiple elements.
     * An instance of this class is also returned by `Chartist.Svg.querySelectorAll`.
     *
     * @memberof Chartist.Svg
     * @param {Array<Node>|NodeList} nodeList An Array of SVG DOM nodes or a SVG DOM NodeList (as returned by document.querySelectorAll)
     * @constructor
     */
    function SvgList(nodeList) {
      var list = this;

      this.svgElements = [];
      for(var i = 0; i < nodeList.length; i++) {
        this.svgElements.push(new Chartist.Svg(nodeList[i]));
      }

      // Add delegation methods for Chartist.Svg
      Object.keys(Chartist.Svg.prototype).filter(function(prototypeProperty) {
        return ['constructor',
            'parent',
            'querySelector',
            'querySelectorAll',
            'replace',
            'append',
            'classes',
            'height',
            'width'].indexOf(prototypeProperty) === -1;
      }).forEach(function(prototypeProperty) {
        list[prototypeProperty] = function() {
          var args = Array.prototype.slice.call(arguments, 0);
          list.svgElements.forEach(function(element) {
            Chartist.Svg.prototype[prototypeProperty].apply(element, args);
          });
          return list;
        };
      });
    }

    Chartist.Svg.List = Chartist.Class.extend({
      constructor: SvgList
    });

  }(window, document, Chartist));
  ;/**
   * The Chartist line chart can be used to draw Line or Scatter charts. If used in the browser you can access the global `Chartist` namespace where you find the `Line` function as a main entry point.
   *
   * For examples on how to use the line chart please check the examples of the `Chartist.Line` method.
   *
   * @module Chartist.Line
   */
  /* global Chartist */
  (function(window, document, Chartist){
    'use strict';

    /**
     * Default options in line charts. Expand the code view to see a detailed list of options with comments.
     *
     * @memberof Chartist.Line
     */
    var defaultOptions = {
      // Options for X-Axis
      axisX: {
        // The offset of the labels to the chart area
        offset: 30,
        // Allows you to correct label positioning on this axis by positive or negative x and y offset.
        labelOffset: {
          x: 0,
          y: 0
        },
        // If labels should be shown or not
        showLabel: true,
        // If the axis grid should be drawn or not
        showGrid: true,
        // Interpolation function that allows you to intercept the value from the axis label
        labelInterpolationFnc: Chartist.noop
      },
      // Options for Y-Axis
      axisY: {
        // The offset of the labels to the chart area
        offset: 40,
        // Allows you to correct label positioning on this axis by positive or negative x and y offset.
        labelOffset: {
          x: 0,
          y: 0
        },
        // If labels should be shown or not
        showLabel: true,
        // If the axis grid should be drawn or not
        showGrid: true,
        // Interpolation function that allows you to intercept the value from the axis label
        labelInterpolationFnc: Chartist.noop,
        // This value specifies the minimum height in pixel of the scale steps
        scaleMinSpace: 20
      },
      // Specify a fixed width for the chart as a string (i.e. '100px' or '50%')
      width: undefined,
      // Specify a fixed height for the chart as a string (i.e. '100px' or '50%')
      height: undefined,
      // If the line should be drawn or not
      showLine: true,
      // If dots should be drawn or not
      showPoint: true,
      // If the line chart should draw an area
      showArea: false,
      // The base for the area chart that will be used to close the area shape (is normally 0)
      areaBase: 0,
      // Specify if the lines should be smoothed (Catmull-Rom-Splines will be used)
      lineSmooth: true,
      // Overriding the natural low of the chart allows you to zoom in or limit the charts lowest displayed value
      low: undefined,
      // Overriding the natural high of the chart allows you to zoom in or limit the charts highest displayed value
      high: undefined,
      // Padding of the chart drawing area to the container element and labels
      chartPadding: 5,
      // When set to true, the last grid line on the x-axis is not drawn and the chart elements will expand to the full available width of the chart. For the last label to be drawn correctly you might need to add chart padding or offset the last label with a draw event handler.
      fullWidth: false,
      // Override the class names that get used to generate the SVG structure of the chart
      classNames: {
        chart: 'ct-chart-line',
        label: 'ct-label',
        labelGroup: 'ct-labels',
        series: 'ct-series',
        line: 'ct-line',
        point: 'ct-point',
        area: 'ct-area',
        grid: 'ct-grid',
        gridGroup: 'ct-grids',
        vertical: 'ct-vertical',
        horizontal: 'ct-horizontal'
      }
    };

    /**
     * Creates a new chart
     *
     */
    function createChart(options) {
      var seriesGroups = [],
        bounds,
        normalizedData = Chartist.normalizeDataArray(Chartist.getDataArray(this.data), this.data.labels.length);

      // Create new svg object
      this.svg = Chartist.createSvg(this.container, options.width, options.height, options.classNames.chart);

      // initialize bounds
      bounds = Chartist.getBounds(this.svg, Chartist.getHighLow(normalizedData), options);

      var chartRect = Chartist.createChartRect(this.svg, options);
      // Start drawing
      var labels = this.svg.elem('g').addClass(options.classNames.labelGroup),
        grid = this.svg.elem('g').addClass(options.classNames.gridGroup);

      Chartist.createXAxis(chartRect, this.data, grid, labels, options, this.eventEmitter, this.supportsForeignObject);
      Chartist.createYAxis(chartRect, bounds, grid, labels, options, this.eventEmitter, this.supportsForeignObject);

      // Draw the series
      // initialize series groups
      for (var i = 0; i < this.data.series.length; i++) {
        seriesGroups[i] = this.svg.elem('g');

        // Write attributes to series group element. If series name or meta is undefined the attributes will not be written
        seriesGroups[i].attr({
          'series-name': this.data.series[i].name,
          'meta': Chartist.serialize(this.data.series[i].meta)
        }, Chartist.xmlNs.uri);

        // Use series class from series data or if not set generate one
        seriesGroups[i].addClass([
          options.classNames.series,
          (this.data.series[i].className || options.classNames.series + '-' + Chartist.alphaNumerate(i))
        ].join(' '));

        var p,
          pathCoordinates = [],
          point;

        for (var j = 0; j < normalizedData[i].length; j++) {
          p = Chartist.projectPoint(chartRect, bounds, normalizedData[i], j, options);
          pathCoordinates.push(p.x, p.y);

          //If we should show points we need to create them now to avoid secondary loop
          // Small offset for Firefox to render squares correctly
          if (options.showPoint) {
            point = seriesGroups[i].elem('line', {
              x1: p.x,
              y1: p.y,
              x2: p.x + 0.01,
              y2: p.y
            }, options.classNames.point).attr({
              'value': normalizedData[i][j],
              'meta': this.data.series[i].data ?
                Chartist.serialize(this.data.series[i].data[j].meta) :
                Chartist.serialize(this.data.series[i][j].meta)
            }, Chartist.xmlNs.uri);

            this.eventEmitter.emit('draw', {
              type: 'point',
              value: normalizedData[i][j],
              index: j,
              group: seriesGroups[i],
              element: point,
              x: p.x,
              y: p.y
            });
          }
        }

        // TODO: Nicer handling of conditions, maybe composition?
        if (options.showLine || options.showArea) {
          // TODO: We should add a path API in the SVG library for easier path creation
          var pathElements = ['M' + pathCoordinates[0] + ',' + pathCoordinates[1]];

          // If smoothed path and path has more than two points then use catmull rom to bezier algorithm
          if (options.lineSmooth && pathCoordinates.length > 4) {

            var cr = Chartist.catmullRom2bezier(pathCoordinates);
            for(var k = 0; k < cr.length; k++) {
              pathElements.push('C' + cr[k].join());
            }
          } else {
            for(var l = 3; l < pathCoordinates.length; l += 2) {
              pathElements.push('L' + pathCoordinates[l - 1] + ',' + pathCoordinates[l]);
            }
          }
          
          if(options.showLine) {
            var line = seriesGroups[i].elem('path', {
              d: pathElements.join('')
            }, options.classNames.line, true).attr({
              'values': normalizedData[i]
            }, Chartist.xmlNs.uri);

<<<<<<< HEAD
=======
          if(options.showLine) {
            var line = seriesGroups[i].elem('path', {
              d: pathElements.join('')
            }, options.classNames.line, true).attr({
              'values': normalizedData[i]
            }, Chartist.xmlNs.uri);

>>>>>>> 641a229d
            this.eventEmitter.emit('draw', {
              type: 'line',
              values: normalizedData[i],
              index: i,
              group: seriesGroups[i],
              element: line
            });
          }
<<<<<<< HEAD
          
=======

>>>>>>> 641a229d
          if(options.showArea) {
            // If areaBase is outside the chart area (< low or > high) we need to set it respectively so that
            // the area is not drawn outside the chart area.
            var areaBase = Math.max(Math.min(options.areaBase, bounds.max), bounds.min);

            // If we need to draw area shapes we just make a copy of our pathElements SVG path array
            var areaPathElements = pathElements.slice();

            // We project the areaBase value into screen coordinates
            var areaBaseProjected = Chartist.projectPoint(chartRect, bounds, [areaBase], 0, options);
            // And splice our new area path array to add the missing path elements to close the area shape
            areaPathElements.splice(0, 0, 'M' + areaBaseProjected.x + ',' + areaBaseProjected.y);
            areaPathElements[1] = 'L' + pathCoordinates[0] + ',' + pathCoordinates[1];
            areaPathElements.push('L' + pathCoordinates[pathCoordinates.length - 2] + ',' + areaBaseProjected.y);

            // Create the new path for the area shape with the area class from the options
            var area = seriesGroups[i].elem('path', {
              d: areaPathElements.join('')
            }, options.classNames.area, true).attr({
              'values': normalizedData[i]
            }, Chartist.xmlNs.uri);

            this.eventEmitter.emit('draw', {
              type: 'area',
              values: normalizedData[i],
              index: i,
              group: seriesGroups[i],
              element: area
            });
          }
        }
      }

      this.eventEmitter.emit('created', {
        bounds: bounds,
        chartRect: chartRect,
        svg: this.svg,
        options: options
      });
    }

    /**
     * This method creates a new line chart.
     *
     * @memberof Chartist.Line
     * @param {String|Node} query A selector query string or directly a DOM element
     * @param {Object} data The data object that needs to consist of a labels and a series array
     * @param {Object} [options] The options object with options that override the default options. Check the examples for a detailed list.
     * @param {Array} [responsiveOptions] Specify an array of responsive option arrays which are a media query and options object pair => [[mediaQueryString, optionsObject],[more...]]
     * @return {Object} An object which exposes the API for the created chart
     *
     * @example
     * // Create a simple line chart
     * var data = {
     *   // A labels array that can contain any sort of values
     *   labels: ['Mon', 'Tue', 'Wed', 'Thu', 'Fri'],
     *   // Our series array that contains series objects or in this case series data arrays
     *   series: [
     *     [5, 2, 4, 2, 0]
     *   ]
     * };
     *
     * // As options we currently only set a static size of 300x200 px
     * var options = {
     *   width: '300px',
     *   height: '200px'
     * };
     *
     * // In the global name space Chartist we call the Line function to initialize a line chart. As a first parameter we pass in a selector where we would like to get our chart created. Second parameter is the actual data object and as a third parameter we pass in our options
     * new Chartist.Line('.ct-chart', data, options);
     *
     * @example
     * // Create a line chart with responsive options
     *
     * var data = {
     *   // A labels array that can contain any sort of values
     *   labels: ['Monday', 'Tuesday', 'Wednesday', 'Thursday', 'Friday'],
     *   // Our series array that contains series objects or in this case series data arrays
     *   series: [
     *     [5, 2, 4, 2, 0]
     *   ]
     * };
     *
     * // In adition to the regular options we specify responsive option overrides that will override the default configutation based on the matching media queries.
     * var responsiveOptions = [
     *   ['screen and (min-width: 641px) and (max-width: 1024px)', {
     *     showPoint: false,
     *     axisX: {
     *       labelInterpolationFnc: function(value) {
     *         // Will return Mon, Tue, Wed etc. on medium screens
     *         return value.slice(0, 3);
     *       }
     *     }
     *   }],
     *   ['screen and (max-width: 640px)', {
     *     showLine: false,
     *     axisX: {
     *       labelInterpolationFnc: function(value) {
     *         // Will return M, T, W etc. on small screens
     *         return value[0];
     *       }
     *     }
     *   }]
     * ];
     *
     * new Chartist.Line('.ct-chart', data, null, responsiveOptions);
     *
     */
    function Line(query, data, options, responsiveOptions) {
      Chartist.Line.super.constructor.call(this,
        query,
        data,
        Chartist.extend({}, defaultOptions, options),
        responsiveOptions);
    }

    // Creating line chart type in Chartist namespace
    Chartist.Line = Chartist.Base.extend({
      constructor: Line,
      createChart: createChart
    });

  }(window, document, Chartist));
  ;/**
   * The bar chart module of Chartist that can be used to draw unipolar or bipolar bar and grouped bar charts.
   *
   * @module Chartist.Bar
   */
  /* global Chartist */
  (function(window, document, Chartist){
    'use strict';

    /**
     * Default options in bar charts. Expand the code view to see a detailed list of options with comments.
     *
     * @memberof Chartist.Bar
     */
    var defaultOptions = {
      // Options for X-Axis
      axisX: {
        // The offset of the chart drawing area to the border of the container
        offset: 30,
        // Allows you to correct label positioning on this axis by positive or negative x and y offset.
        labelOffset: {
          x: 0,
          y: 0
        },
        // If labels should be shown or not
        showLabel: true,
        // If the axis grid should be drawn or not
        showGrid: true,
        // Interpolation function that allows you to intercept the value from the axis label
        labelInterpolationFnc: Chartist.noop
      },
      // Options for Y-Axis
      axisY: {
        // The offset of the chart drawing area to the border of the container
        offset: 40,
        // Allows you to correct label positioning on this axis by positive or negative x and y offset.
        labelOffset: {
          x: 0,
          y: 0
        },
        // If labels should be shown or not
        showLabel: true,
        // If the axis grid should be drawn or not
        showGrid: true,
        // Interpolation function that allows you to intercept the value from the axis label
        labelInterpolationFnc: Chartist.noop,
        // This value specifies the minimum height in pixel of the scale steps
        scaleMinSpace: 20
      },
      // Specify a fixed width for the chart as a string (i.e. '100px' or '50%')
      width: undefined,
      // Specify a fixed height for the chart as a string (i.e. '100px' or '50%')
      height: undefined,
      // Overriding the natural high of the chart allows you to zoom in or limit the charts highest displayed value
      high: undefined,
      // Overriding the natural low of the chart allows you to zoom in or limit the charts lowest displayed value
      low: undefined,
      // Padding of the chart drawing area to the container element and labels
      chartPadding: 5,
      // Specify the distance in pixel of bars in a group
      seriesBarDistance: 15,
      // When set to true, the last grid line on the x-axis is not drawn and the chart elements will expand to the full available width of the chart. For the last label to be drawn correctly you might need to add chart padding or offset the last label with a draw event handler. For bar charts this might be used in conjunction with the centerBars property set to false.
      fullWidth: false,
      // This property will cause the bars of the bar chart to be drawn on the grid line rather than between two grid lines. This is useful for single series bar charts and might be used in conjunction with the fullWidth property.
      centerBars: true,
      // If set to true this property will cause the series bars to be stacked and form a total for each series point. This will also influence the y-axis and the overall bounds of the chart. In stacked mode the seriesBarDistance property will have no effect.
      stackBars: false,
      // Override the class names that get used to generate the SVG structure of the chart
      classNames: {
        chart: 'ct-chart-bar',
        label: 'ct-label',
        labelGroup: 'ct-labels',
        series: 'ct-series',
        bar: 'ct-bar',
        grid: 'ct-grid',
        gridGroup: 'ct-grids',
        vertical: 'ct-vertical',
        horizontal: 'ct-horizontal'
      }
    };

    /**
     * Creates a new chart
     *
     */
    function createChart(options) {
      var seriesGroups = [],
        bounds,
        normalizedData = Chartist.normalizeDataArray(Chartist.getDataArray(this.data), this.data.labels.length),
        highLow;

      // Create new svg element
      this.svg = Chartist.createSvg(this.container, options.width, options.height, options.classNames.chart);

      if(options.stackBars) {
        // If stacked bars we need to calculate the high low from stacked values from each series
        var serialSums = Chartist.serialMap(normalizedData, function serialSums() {
          return Array.prototype.slice.call(arguments).reduce(Chartist.sum, 0);
        });

        highLow = Chartist.getHighLow([serialSums]);
      } else {
        highLow = Chartist.getHighLow(normalizedData);
      }

      // initialize bounds
      bounds = Chartist.getBounds(this.svg, highLow, options, 0);

      var chartRect = Chartist.createChartRect(this.svg, options);
      // Start drawing
      var labels = this.svg.elem('g').addClass(options.classNames.labelGroup),
        grid = this.svg.elem('g').addClass(options.classNames.gridGroup),
        // Projected 0 point
        zeroPoint = Chartist.projectPoint(chartRect, bounds, [0], 0, options),
        // Used to track the screen coordinates of stacked bars
        stackedBarValues = [];

      Chartist.createXAxis(chartRect, this.data, grid, labels, options, this.eventEmitter, this.supportsForeignObject);
      Chartist.createYAxis(chartRect, bounds, grid, labels, options, this.eventEmitter, this.supportsForeignObject);

      // Draw the series
      // initialize series groups
      for (var i = 0; i < this.data.series.length; i++) {
        // Calculating bi-polar value of index for seriesOffset. For i = 0..4 biPol will be -1.5, -0.5, 0.5, 1.5 etc.
        var biPol = i - (this.data.series.length - 1) / 2,
        // Half of the period width between vertical grid lines used to position bars
          periodHalfWidth = chartRect.width() / (normalizedData[i].length - (options.fullWidth ? 1 : 0)) / 2;

        seriesGroups[i] = this.svg.elem('g');

        // Write attributes to series group element. If series name or meta is undefined the attributes will not be written
        seriesGroups[i].attr({
          'series-name': this.data.series[i].name,
          'meta': Chartist.serialize(this.data.series[i].meta)
        }, Chartist.xmlNs.uri);

        // Use series class from series data or if not set generate one
        seriesGroups[i].addClass([
          options.classNames.series,
          (this.data.series[i].className || options.classNames.series + '-' + Chartist.alphaNumerate(i))
        ].join(' '));

        for(var j = 0; j < normalizedData[i].length; j++) {
          var p = Chartist.projectPoint(chartRect, bounds, normalizedData[i], j, options),
            bar,
            previousStack,
            y1,
            y2;

          // Offset to center bar between grid lines
          p.x += (options.centerBars ? periodHalfWidth : 0);
          // Using bi-polar offset for multiple series if no stacked bars are used
          p.x += options.stackBars ? 0 : biPol * options.seriesBarDistance;

          // Enter value in stacked bar values used to remember previous screen value for stacking up bars
          previousStack = stackedBarValues[j] || zeroPoint.y;
          stackedBarValues[j] = previousStack - (zeroPoint.y - p.y);

          // If bars are stacked we use the stackedBarValues reference and otherwise base all bars off the zero line
          y1 = options.stackBars ? previousStack : zeroPoint.y;
          y2 = options.stackBars ? stackedBarValues[j] : p.y;

          bar = seriesGroups[i].elem('line', {
            x1: p.x,
            y1: y1,
            x2: p.x,
            y2: y2
          }, options.classNames.bar).attr({
            'value': normalizedData[i][j],
            'meta': this.data.series[i].data ?
              Chartist.serialize(this.data.series[i].data[j].meta) :
              Chartist.serialize(this.data.series[i][j].meta)
          }, Chartist.xmlNs.uri);

          this.eventEmitter.emit('draw', {
            type: 'bar',
            value: normalizedData[i][j],
            index: j,
            group: seriesGroups[i],
            element: bar,
            x1: p.x,
            y1: y1,
            x2: p.x,
            y2: y2
          });
        }
      }

      this.eventEmitter.emit('created', {
        bounds: bounds,
        chartRect: chartRect,
        svg: this.svg,
        options: options
      });
    }

    /**
     * This method creates a new bar chart and returns API object that you can use for later changes.
     *
     * @memberof Chartist.Bar
     * @param {String|Node} query A selector query string or directly a DOM element
     * @param {Object} data The data object that needs to consist of a labels and a series array
     * @param {Object} [options] The options object with options that override the default options. Check the examples for a detailed list.
     * @param {Array} [responsiveOptions] Specify an array of responsive option arrays which are a media query and options object pair => [[mediaQueryString, optionsObject],[more...]]
     * @return {Object} An object which exposes the API for the created chart
     *
     * @example
     * // Create a simple bar chart
     * var data = {
     *   labels: ['Mon', 'Tue', 'Wed', 'Thu', 'Fri'],
     *   series: [
     *     [5, 2, 4, 2, 0]
     *   ]
     * };
     *
     * // In the global name space Chartist we call the Bar function to initialize a bar chart. As a first parameter we pass in a selector where we would like to get our chart created and as a second parameter we pass our data object.
     * new Chartist.Bar('.ct-chart', data);
     *
     * @example
     * // This example creates a bipolar grouped bar chart where the boundaries are limitted to -10 and 10
     * new Chartist.Bar('.ct-chart', {
     *   labels: [1, 2, 3, 4, 5, 6, 7],
     *   series: [
     *     [1, 3, 2, -5, -3, 1, -6],
     *     [-5, -2, -4, -1, 2, -3, 1]
     *   ]
     * }, {
     *   seriesBarDistance: 12,
     *   low: -10,
     *   high: 10
     * });
     *
     */
    function Bar(query, data, options, responsiveOptions) {
      Chartist.Bar.super.constructor.call(this,
        query,
        data,
        Chartist.extend({}, defaultOptions, options),
        responsiveOptions);
    }

    // Creating bar chart type in Chartist namespace
    Chartist.Bar = Chartist.Base.extend({
      constructor: Bar,
      createChart: createChart
    });

  }(window, document, Chartist));
  ;/**
   * The pie chart module of Chartist that can be used to draw pie, donut or gauge charts
   *
   * @module Chartist.Pie
   */
  /* global Chartist */
  (function(window, document, Chartist) {
    'use strict';

    /**
     * Default options in line charts. Expand the code view to see a detailed list of options with comments.
     *
     * @memberof Chartist.Pie
     */
    var defaultOptions = {
      // Specify a fixed width for the chart as a string (i.e. '100px' or '50%')
      width: undefined,
      // Specify a fixed height for the chart as a string (i.e. '100px' or '50%')
      height: undefined,
      // Padding of the chart drawing area to the container element and labels
      chartPadding: 5,
      // Override the class names that get used to generate the SVG structure of the chart
      classNames: {
        chart: 'ct-chart-pie',
        series: 'ct-series',
        slice: 'ct-slice',
        donut: 'ct-donut',
        label: 'ct-label'
      },
      // The start angle of the pie chart in degrees where 0 points north. A higher value offsets the start angle clockwise.
      startAngle: 0,
      // An optional total you can specify. By specifying a total value, the sum of the values in the series must be this total in order to draw a full pie. You can use this parameter to draw only parts of a pie or gauge charts.
      total: undefined,
      // If specified the donut CSS classes will be used and strokes will be drawn instead of pie slices.
      donut: false,
      // Specify the donut stroke width, currently done in javascript for convenience. May move to CSS styles in the future.
      donutWidth: 60,
      // If a label should be shown or not
      showLabel: true,
      // Label position offset from the standard position which is half distance of the radius. This value can be either positive or negative. Positive values will position the label away from the center.
      labelOffset: 0,
      // An interpolation function for the label value
      labelInterpolationFnc: Chartist.noop,
      // Label direction can be 'neutral', 'explode' or 'implode'. The labels anchor will be positioned based on those settings as well as the fact if the labels are on the right or left side of the center of the chart. Usually explode is useful when labels are positioned far away from the center.
      labelDirection: 'neutral'
    };

    /**
     * Determines SVG anchor position based on direction and center parameter
     *
     * @param center
     * @param label
     * @param direction
     * @returns {string}
     */
    function determineAnchorPosition(center, label, direction) {
      var toTheRight = label.x > center.x;

      if(toTheRight && direction === 'explode' ||
        !toTheRight && direction === 'implode') {
        return 'start';
      } else if(toTheRight && direction === 'implode' ||
        !toTheRight && direction === 'explode') {
        return 'end';
      } else {
        return 'middle';
      }
    }

    /**
     * Creates the pie chart
     *
     * @param options
     */
    function createChart(options) {
      var seriesGroups = [],
        chartRect,
        radius,
        labelRadius,
        totalDataSum,
        startAngle = options.startAngle,
        dataArray = Chartist.getDataArray(this.data);

      // Create SVG.js draw
      this.svg = Chartist.createSvg(this.container, options.width, options.height, options.classNames.chart);
      // Calculate charting rect
      chartRect = Chartist.createChartRect(this.svg, options, 0, 0);
      // Get biggest circle radius possible within chartRect
      radius = Math.min(chartRect.width() / 2, chartRect.height() / 2);
      // Calculate total of all series to get reference value or use total reference from optional options
      totalDataSum = options.total || dataArray.reduce(function(previousValue, currentValue) {
        return previousValue + currentValue;
      }, 0);

      // If this is a donut chart we need to adjust our radius to enable strokes to be drawn inside
      // Unfortunately this is not possible with the current SVG Spec
      // See this proposal for more details: http://lists.w3.org/Archives/Public/www-svg/2003Oct/0000.html
      radius -= options.donut ? options.donutWidth / 2  : 0;

      // If a donut chart then the label position is at the radius, if regular pie chart it's half of the radius
      // see https://github.com/gionkunz/chartist-js/issues/21
      labelRadius = options.donut ? radius : radius / 2;
      // Add the offset to the labelRadius where a negative offset means closed to the center of the chart
      labelRadius += options.labelOffset;

      // Calculate end angle based on total sum and current data value and offset with padding
      var center = {
        x: chartRect.x1 + chartRect.width() / 2,
        y: chartRect.y2 + chartRect.height() / 2
      };

      // Check if there is only one non-zero value in the series array.
      var hasSingleValInSeries = this.data.series.filter(function(val) {
        return val !== 0;
      }).length === 1;

      // Draw the series
      // initialize series groups
      for (var i = 0; i < this.data.series.length; i++) {
        seriesGroups[i] = this.svg.elem('g', null, null, true);

        // If the series is an object and contains a name we add a custom attribute
        if(this.data.series[i].name) {
          seriesGroups[i].attr({
            'series-name': this.data.series[i].name,
            'meta': Chartist.serialize(this.data.series[i].meta)
          }, Chartist.xmlNs.uri);
        }

        // Use series class from series data or if not set generate one
        seriesGroups[i].addClass([
          options.classNames.series,
          (this.data.series[i].className || options.classNames.series + '-' + Chartist.alphaNumerate(i))
        ].join(' '));

        var endAngle = startAngle + dataArray[i] / totalDataSum * 360;
        // If we need to draw the arc for all 360 degrees we need to add a hack where we close the circle
        // with Z and use 359.99 degrees
        if(endAngle - startAngle === 360) {
          endAngle -= 0.01;
        }

        var start = Chartist.polarToCartesian(center.x, center.y, radius, startAngle - (i === 0 || hasSingleValInSeries ? 0 : 0.2)),
          end = Chartist.polarToCartesian(center.x, center.y, radius, endAngle),
          arcSweep = endAngle - startAngle <= 180 ? '0' : '1',
          d = [
            // Start at the end point from the cartesian coordinates
            'M', end.x, end.y,
            // Draw arc
            'A', radius, radius, 0, arcSweep, 0, start.x, start.y
          ];

        // If regular pie chart (no donut) we add a line to the center of the circle for completing the pie
        if(options.donut === false) {
          d.push('L', center.x, center.y);
        }

        // Create the SVG path
        // If this is a donut chart we add the donut class, otherwise just a regular slice
        var path = seriesGroups[i].elem('path', {
          d: d.join(' ')
        }, options.classNames.slice + (options.donut ? ' ' + options.classNames.donut : ''));

        // Adding the pie series value to the path
        path.attr({
          'value': dataArray[i]
        }, Chartist.xmlNs.uri);

        // If this is a donut, we add the stroke-width as style attribute
        if(options.donut === true) {
          path.attr({
            'style': 'stroke-width: ' + (+options.donutWidth) + 'px'
          });
        }

        // Fire off draw event
        this.eventEmitter.emit('draw', {
          type: 'slice',
          value: dataArray[i],
          totalDataSum: totalDataSum,
          index: i,
          group: seriesGroups[i],
          element: path,
          center: center,
          radius: radius,
          startAngle: startAngle,
          endAngle: endAngle
        });

        // If we need to show labels we need to add the label for this slice now
        if(options.showLabel) {
          // Position at the labelRadius distance from center and between start and end angle
          var labelPosition = Chartist.polarToCartesian(center.x, center.y, labelRadius, startAngle + (endAngle - startAngle) / 2),
            interpolatedValue = options.labelInterpolationFnc(this.data.labels ? this.data.labels[i] : dataArray[i], i);

          var labelElement = seriesGroups[i].elem('text', {
            dx: labelPosition.x,
            dy: labelPosition.y,
            'text-anchor': determineAnchorPosition(center, labelPosition, options.labelDirection)
          }, options.classNames.label).text('' + interpolatedValue);

          // Fire off draw event
          this.eventEmitter.emit('draw', {
            type: 'label',
            index: i,
            group: seriesGroups[i],
            element: labelElement,
            text: '' + interpolatedValue,
            x: labelPosition.x,
            y: labelPosition.y
          });
        }

        // Set next startAngle to current endAngle. Use slight offset so there are no transparent hairline issues
        // (except for last slice)
        startAngle = endAngle;
      }

      this.eventEmitter.emit('created', {
        chartRect: chartRect,
        svg: this.svg,
        options: options
      });
    }

    /**
     * This method creates a new pie chart and returns an object that can be used to redraw the chart.
     *
     * @memberof Chartist.Pie
     * @param {String|Node} query A selector query string or directly a DOM element
     * @param {Object} data The data object in the pie chart needs to have a series property with a one dimensional data array. The values will be normalized against each other and don't necessarily need to be in percentage. The series property can also be an array of objects that contain a data property with the value and a className property to override the CSS class name for the series group.
     * @param {Object} [options] The options object with options that override the default options. Check the examples for a detailed list.
     * @param {Array} [responsiveOptions] Specify an array of responsive option arrays which are a media query and options object pair => [[mediaQueryString, optionsObject],[more...]]
     * @return {Object} An object with a version and an update method to manually redraw the chart
     *
     * @example
     * // Simple pie chart example with four series
     * new Chartist.Pie('.ct-chart', {
     *   series: [10, 2, 4, 3]
     * });
     *
     * @example
     * // Drawing a donut chart
     * new Chartist.Pie('.ct-chart', {
     *   series: [10, 2, 4, 3]
     * }, {
     *   donut: true
     * });
     *
     * @example
     * // Using donut, startAngle and total to draw a gauge chart
     * new Chartist.Pie('.ct-chart', {
     *   series: [20, 10, 30, 40]
     * }, {
     *   donut: true,
     *   donutWidth: 20,
     *   startAngle: 270,
     *   total: 200
     * });
     *
     * @example
     * // Drawing a pie chart with padding and labels that are outside the pie
     * new Chartist.Pie('.ct-chart', {
     *   series: [20, 10, 30, 40]
     * }, {
     *   chartPadding: 30,
     *   labelOffset: 50,
     *   labelDirection: 'explode'
     * });
     *
     * @example
     * // Overriding the class names for individual series
     * new Chartist.Pie('.ct-chart', {
     *   series: [{
     *     data: 20,
     *     className: 'my-custom-class-one'
     *   }, {
     *     data: 10,
     *     className: 'my-custom-class-two'
     *   }, {
     *     data: 70,
     *     className: 'my-custom-class-three'
     *   }]
     * });
     */
    function Pie(query, data, options, responsiveOptions) {
      Chartist.Pie.super.constructor.call(this,
        query,
        data,
        Chartist.extend({}, defaultOptions, options),
        responsiveOptions);
    }

    // Creating pie chart type in Chartist namespace
    Chartist.Pie = Chartist.Base.extend({
      constructor: Pie,
      createChart: createChart,
      determineAnchorPosition: determineAnchorPosition
    });

  }(window, document, Chartist));

  return Chartist;

}));<|MERGE_RESOLUTION|>--- conflicted
+++ resolved
@@ -2088,7 +2088,7 @@
               pathElements.push('L' + pathCoordinates[l - 1] + ',' + pathCoordinates[l]);
             }
           }
-          
+
           if(options.showLine) {
             var line = seriesGroups[i].elem('path', {
               d: pathElements.join('')
@@ -2096,16 +2096,6 @@
               'values': normalizedData[i]
             }, Chartist.xmlNs.uri);
 
-<<<<<<< HEAD
-=======
-          if(options.showLine) {
-            var line = seriesGroups[i].elem('path', {
-              d: pathElements.join('')
-            }, options.classNames.line, true).attr({
-              'values': normalizedData[i]
-            }, Chartist.xmlNs.uri);
-
->>>>>>> 641a229d
             this.eventEmitter.emit('draw', {
               type: 'line',
               values: normalizedData[i],
@@ -2114,11 +2104,7 @@
               element: line
             });
           }
-<<<<<<< HEAD
-          
-=======
-
->>>>>>> 641a229d
+
           if(options.showArea) {
             // If areaBase is outside the chart area (< low or > high) we need to set it respectively so that
             // the area is not drawn outside the chart area.
