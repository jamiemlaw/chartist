--- conflicted
+++ resolved
@@ -4,37 +4,6 @@
 @import "foundation/scss/normalize";
 @import "foundation/scss/foundation";
 @import "modules";
-<<<<<<< HEAD
-
-//TODO: Create library mixins and separate from page styles to provide as library
-
-@mixin responsive-svg-container($width: 100%, $ratio: 1/1) {
-  display: block;
-  position: relative;
-  width: $width;
-  padding-bottom: 100% * $ratio;
-  overflow: hidden;
-
-  svg {
-    display: block;
-    position: absolute;
-    top: 0;
-    left: 0;
-  }
-}
-
-body {
-  line-height: 1.54;
-}
-
-* {
-  box-sizing: border-box;
-}
-
-h1, h2, h3, h4, h5, h6 {
-  font-weight: 300;
-  text-transform: uppercase;
-=======
 @import "base";
 @import "font-awesome/scss/font-awesome";
 
@@ -43,7 +12,6 @@
   font-family: FontAwesome;
   font-style: normal;
   font-weight: normal;
->>>>>>> 63bc71aa
   line-height: 1;
   -webkit-font-smoothing: antialiased;
   -moz-osx-font-smoothing: grayscale;
@@ -183,19 +151,9 @@
         @include grid-column(9);
       }
 
-<<<<<<< HEAD
-      > .chart-container {
-        width: 100%;
-        height: 0;
-        padding-bottom: 67%;
-
-        &.dark {
-          background-color: $color-black;
-=======
       > .ct-chart {
         &.dark {
           background-color: $color-dark-green;
->>>>>>> 63bc71aa
         }
       }
     }
