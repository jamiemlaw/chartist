--- conflicted
+++ resolved
@@ -2,11 +2,7 @@
   "name": "chartist",
   "title": "Chartist.js",
   "description": "Simple, responsive charts",
-<<<<<<< HEAD
   "version": "0.11.3",
-=======
-  "version": "0.11.2",
->>>>>>> beb5b4a8
   "author": "Gion Kunz",
   "homepage": "https://gionkunz.github.io/chartist-js",
   "repository": {
